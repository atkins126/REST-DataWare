--- conflicted
+++ resolved
@@ -1,328 +1,324 @@
-unit uprincipal;
-
-{$mode ObjFPC}{$H+}
-
-interface
-
-uses
-  Classes, SysUtils, Forms, Controls, Graphics, Dialogs, ExtCtrls, StdCtrls,
-  ComCtrls, CheckLst;
-
-type
-  TSplashFormStyle = record
-    Background: string;
-    Banner: string;
-    subtitle: string;
-    Theme: string;
-    FontColor: TColor;
-  end;
-
-  { TForm1 }
-
-  TForm1 = class(TForm)
-    Button1: TButton;
-    CheckListBox1: TCheckListBox;
-    CheckListBox2: TCheckListBox;
-    CheckListBox3: TCheckListBox;
-    Image1: TImage;
-    imLazarus: TImage;
-    imDelphi: TImage;
-    imLanguageBack: TImage;
-    imIDEBack: TImage;
-    imIDENext: TImage;
-    imBanner: TImage;
-    imLangBR: TImage;
-    imLangUS: TImage;
-    imLangES: TImage;
-    imBackground: TImage;
-    imResourcesNext: TImage;
-    imInstallNext: TImage;
-    imTheme: TImage;
-    lDataEngine: TLabel;
-    lDBWare: TLabel;
-    lOtherResources: TLabel;
-    lResourcesNext: TLabel;
-    lResourcesPrevious: TLabel;
-    lLanguageNext: TLabel;
-    lIDEPrevious: TLabel;
-    lIDESubTitle: TLabel;
-    lIDENext: TLabel;
-    lResourcesSubTitle: TLabel;
-    lVersion: TLabel;
-    lLanguageSubTitle: TLabel;
-    lTheme: TLabel;
-    pRecursos: TPanel;
-    pIDE: TPanel;
-    pLanguage: TPanel;
-<<<<<<< HEAD
-    procedure Button1Click(Sender: TObject);
-=======
-    selectionbox: TShape;
-    IDESelector: TShape;
-    procedure FormClick(Sender: TObject);
->>>>>>> 5c099b15
-    procedure FormCreate(Sender: TObject);
-    procedure FormDestroy(Sender: TObject);
-    procedure Image1Click(Sender: TObject);
-    procedure imBannerMouseDown(Sender: TObject; Button: TMouseButton;
-      Shift: TShiftState; X, Y: integer);
-    procedure imBannerMouseMove(Sender: TObject; Shift: TShiftState; X, Y: integer);
-    procedure imBannerMouseUp(Sender: TObject; Button: TMouseButton;
-      Shift: TShiftState; X, Y: integer);
-    procedure imIDEBackClick(Sender: TObject);
-    procedure imInstallNextClick(Sender: TObject);
-    procedure imLanguageBackClick(Sender: TObject);
-    procedure imIDENextClick(Sender: TObject);
-    procedure imResourcesNextClick(Sender: TObject);
-    procedure imThemeClick(Sender: TObject);
-    procedure ImageSelect(Sender: TObject);
-    procedure IDESelect(Sender: TObject);
-  private
-    FThemeIndex: integer;
-    FIDE: integer;
-    IgnoredLabels: TStrings;
-    FMouseClick: TPoint;
-    procedure SetTheme(aThemeIndex: integer);
-    procedure ConfigThemes;
-    procedure SetIgnoredLabels;
-    procedure Translate(aLangIndex: integer);
-  public
-
-  end;
-
-var
-  Form1: TForm1;
-  Themes: array of TSplashFormStyle;
-
-implementation
-
-{$R *.lfm}
-
-{ TForm1 }
-
-procedure TForm1.imThemeClick(Sender: TObject);
-begin
-  if FThemeIndex = 0 then
-    SetTheme(1)
-  else
-    SetTheme(0);
-end;
-
-procedure TForm1.SetTheme(aThemeIndex: integer);
-var
-  I: integer;
-begin
-  imBanner.Picture.LoadFromResourceName(HInstance, Themes[aThemeIndex].Banner);
-  imBackground.Picture.LoadFromResourceName(HInstance, Themes[aThemeIndex].Background);
-  imTheme.Picture.LoadFromResourceName(HInstance, Themes[aThemeIndex].Theme);
-  for I := 0 to pred(ComponentCount) do
-    if (Components[I] is TLabel) and (IgnoredLabels.IndexOf(
-      (Components[I] as TLabel).Name) < 0) then
-      (Components[I] as TLabel).Font.Color := Themes[aThemeIndex].FontColor;
-  lTheme.Caption := Themes[aThemeIndex].subtitle;
-  FThemeIndex := aThemeIndex;
-end;
-
-procedure TForm1.ConfigThemes;
-var
-  theme: TSplashFormStyle;
-begin
-  SetLength(Themes, 2);
-  // light
-  theme.Background := 'LIGHTBG';
-  theme.Banner := 'LIGHTBANNER';
-  theme.FontColor := clBlack;
-  theme.Theme := 'LIGHTICON';
-  theme.subtitle := 'Light';
-  Themes[0] := theme;
-
-  // dark
-  theme.Background := 'DARKBG';
-  theme.Banner := 'DARKBANNER';
-  theme.FontColor := clWhite;
-  theme.Theme := 'DARKICON';
-  theme.subtitle := 'Dark';
-  Themes[1] := theme;
-end;
-
-procedure TForm1.SetIgnoredLabels;
-begin
-  if not Assigned(IgnoredLabels) then
-    IgnoredLabels := TStringList.Create
-  else
-    IgnoredLabels.Clear;
-  IgnoredLabels.Add('lLanguageNext');
-  IgnoredLabels.Add('lIDEPrevious');
-  IgnoredLabels.Add('lIDENext');
-  IgnoredLabels.Add('lResourcesNext');
-  IgnoredLabels.Add('lResourcesPrevious');
-end;
-
-procedure TForm1.Translate(aLangIndex: integer);
-begin
-  case aLangIndex of
-    0: begin //PT-BR
-      //títulos
-      lVersion.Caption := 'Versão';
-      lLanguageSubTitle.Caption := 'Escolha o idioma';
-      lIDESubTitle.Caption := 'Escolha a IDE';
-      lResourcesSubTitle.Caption := 'Escolha os recursos a instalar';
-      //botões
-      lLanguageNext.Caption := 'Próximo >';
-      lIDENext.Caption := 'Próximo >';
-      lResourcesNext.Caption := 'Próximo >';
-      lIDEPrevious.Caption := '< Anterior';
-      lResourcesPrevious.Caption := '< Anterior';
-      //outros
-      lDataEngine.Caption := 'Motor de Dados';
-      lDBWare.Caption := 'Drivers de Banco (DBWare)';
-      lOtherResources.Caption := 'Outros Recursos';
-    end;
-
-    1: begin //EN-US
-      //títulos
-      lVersion.Caption := 'Version';
-      lLanguageSubTitle.Caption := 'Choose your language';
-      lIDESubTitle.Caption := 'Choose an IDE';
-      lResourcesSubTitle.Caption := 'Choose which resources to install';
-      //botões
-      lLanguageNext.Caption := 'Next >';
-      lIDENext.Caption := 'Next >';
-      lResourcesNext.Caption := 'Next >';
-      lIDEPrevious.Caption := '< Back';
-      lResourcesPrevious.Caption := '< Back';
-      //outros
-      lDataEngine.Caption := 'Data Engine';
-      lDBWare.Caption := 'Database Drivers (DBWare)';
-      lOtherResources.Caption := 'Other Resources';
-    end;
-
-    2: begin //ES-ES
-      //títulos
-      lVersion.Caption := 'Versión';
-      lLanguageSubTitle.Caption := 'Seleccione su idioma';
-      lIDESubTitle.Caption := 'Seleccione su IDE';
-      lResourcesSubTitle.Caption := 'Elija las características para instalar';
-      //botões
-      lLanguageNext.Caption := 'Próximo >';
-      lIDENext.Caption := 'Próximo >';
-      lResourcesNext.Caption := 'Próximo >';
-      lIDEPrevious.Caption := '< Anterior';
-      lResourcesPrevious.Caption := '< Anterior';
-      //outros
-      lDataEngine.Caption := 'Motor de Datos';
-      lDBWare.Caption := 'Drivers de Banco (DBWare)';
-      lOtherResources.Caption := 'Otros Recursos';
-    end;
-  end;
-end;
-
-procedure TForm1.ImageSelect(Sender: TObject);
-begin
-  selectionbox.Left := TImage(Sender).Left - 2;
-  selectionbox.Top := TImage(Sender).Top + 13;
-  selectionbox.Visible := True;
-  Translate(TImage(Sender).Tag);
-end;
-
-procedure TForm1.IDESelect(Sender: TObject);
-begin
-  IDESelector.Left := TImage(Sender).Left + 3;
-  IDESelector.Top := TImage(Sender).Top;
-  IDESelector.Visible := True;
-  FIde := TImage(Sender).Tag;
-end;
-
-procedure TForm1.FormCreate(Sender: TObject);
-begin
-  //pLanguage.ControlStyle := pLanguage.ControlStyle - [csOpaque] + [csParentBackground];
-  //pIDE.ControlStyle := pIDE.ControlStyle - [csOpaque] + [csParentBackground];
-  SetIgnoredLabels;
-  ConfigThemes;
-
-  pLanguage.Visible := True;
-  selectionbox.Visible := False;
-  IDESelector.Visible := False;
-  SetTheme(0);
-end;
-
-procedure TForm1.FormClick(Sender: TObject);
-begin
-  ShowMessage('formclick');
-end;
-
-procedure TForm1.FormDestroy(Sender: TObject);
-begin
-  if Assigned(IgnoredLabels) then
-    IgnoredLabels.Free;
-end;
-
-procedure TForm1.Image1Click(Sender: TObject);
-begin
-  Application.Terminate;
-end;
-
-procedure TForm1.imBannerMouseDown(Sender: TObject; Button: TMouseButton;
-  Shift: TShiftState; X, Y: integer);
-begin
-  //ShowMessage(Format('X: %d, Y: %d | FMouseClick.X: %d. FMouseClick.Y: %d',
-  //[Mouse.CursorPos.X, Mouse.CursorPos.Y, FMouseClick.X, FMouseClick.Y]));
-  FMouseClick := Mouse.CursorPos;
-  imBanner.Tag := 1;
-end;
-
-procedure TForm1.imBannerMouseMove(Sender: TObject; Shift: TShiftState; X, Y: integer);
-begin
-  if imBanner.Tag = 1 then
-  begin
-    Self.Left := Self.Left + (Mouse.CursorPos.X - FMouseClick.X);
-    Self.Top := Self.Top + (Mouse.CursorPos.Y - FMouseClick.Y);
-    FMouseClick := Mouse.CursorPos;
-  end;
-end;
-
-procedure TForm1.imBannerMouseUp(Sender: TObject; Button: TMouseButton;
-  Shift: TShiftState; X, Y: integer);
-begin
-  imBanner.Tag := 0;
-end;
-
-procedure TForm1.imIDEBackClick(Sender: TObject);
-begin
-  pLanguage.Visible := False;
-  pRecursos.Visible := False;
-  pIDE.Visible := True;
-end;
-
-procedure TForm1.imInstallNextClick(Sender: TObject);
-begin
-  pLanguage.Visible := False;
-  pRecursos.Visible := False;
-  pIDE.Visible := False;
-end;
-
-procedure TForm1.imLanguageBackClick(Sender: TObject);
-begin
-  pLanguage.Visible := True;
-  pRecursos.Visible := False;
-  pIDE.Visible := False;
-end;
-
-procedure TForm1.imIDENextClick(Sender: TObject);
-begin
-  pLanguage.Visible := False;
-  pRecursos.Visible := False;
-  pIDE.Visible := True;
-  //Application.CreateForm(TfPrincipal, fPrincipal);
-  //fPrincipal.Show;
-  //Self.Hide;
-end;
-
-procedure TForm1.imResourcesNextClick(Sender: TObject);
-begin
-  pLanguage.Visible := False;
-  pRecursos.Visible := True;
-  pIDE.Visible := False;
-end;
-
-end.
+unit uprincipal;
+
+{$mode ObjFPC}{$H+}
+
+interface
+
+uses
+  Classes, SysUtils, Forms, Controls, Graphics, Dialogs, ExtCtrls, StdCtrls,
+  ComCtrls, CheckLst;
+
+type
+  TSplashFormStyle = record
+    Background: string;
+    Banner: string;
+    subtitle: string;
+    Theme: string;
+    FontColor: TColor;
+  end;
+
+  { TForm1 }
+
+  TForm1 = class(TForm)
+    Button1: TButton;
+    CheckListBox1: TCheckListBox;
+    CheckListBox2: TCheckListBox;
+    CheckListBox3: TCheckListBox;
+    Image1: TImage;
+    imLazarus: TImage;
+    imDelphi: TImage;
+    imLanguageBack: TImage;
+    imIDEBack: TImage;
+    imIDENext: TImage;
+    imBanner: TImage;
+    imLangBR: TImage;
+    imLangUS: TImage;
+    imLangES: TImage;
+    imBackground: TImage;
+    imResourcesNext: TImage;
+    imInstallNext: TImage;
+    imTheme: TImage;
+    lDataEngine: TLabel;
+    lDBWare: TLabel;
+    lOtherResources: TLabel;
+    lResourcesNext: TLabel;
+    lResourcesPrevious: TLabel;
+    lLanguageNext: TLabel;
+    lIDEPrevious: TLabel;
+    lIDESubTitle: TLabel;
+    lIDENext: TLabel;
+    lResourcesSubTitle: TLabel;
+    lVersion: TLabel;
+    lLanguageSubTitle: TLabel;
+    lTheme: TLabel;
+    pRecursos: TPanel;
+    pIDE: TPanel;
+    pLanguage: TPanel;
+    selectionbox: TShape;
+    IDESelector: TShape;
+    procedure FormClick(Sender: TObject);
+    procedure FormCreate(Sender: TObject);
+    procedure FormDestroy(Sender: TObject);
+    procedure Image1Click(Sender: TObject);
+    procedure imBannerMouseDown(Sender: TObject; Button: TMouseButton;
+      Shift: TShiftState; X, Y: integer);
+    procedure imBannerMouseMove(Sender: TObject; Shift: TShiftState; X, Y: integer);
+    procedure imBannerMouseUp(Sender: TObject; Button: TMouseButton;
+      Shift: TShiftState; X, Y: integer);
+    procedure imIDEBackClick(Sender: TObject);
+    procedure imInstallNextClick(Sender: TObject);
+    procedure imLanguageBackClick(Sender: TObject);
+    procedure imIDENextClick(Sender: TObject);
+    procedure imResourcesNextClick(Sender: TObject);
+    procedure imThemeClick(Sender: TObject);
+    procedure ImageSelect(Sender: TObject);
+    procedure IDESelect(Sender: TObject);
+  private
+    FThemeIndex: integer;
+    FIDE: integer;
+    IgnoredLabels: TStrings;
+    FMouseClick: TPoint;
+    procedure SetTheme(aThemeIndex: integer);
+    procedure ConfigThemes;
+    procedure SetIgnoredLabels;
+    procedure Translate(aLangIndex: integer);
+  public
+
+  end;
+
+var
+  Form1: TForm1;
+  Themes: array of TSplashFormStyle;
+
+implementation
+
+{$R *.lfm}
+
+{ TForm1 }
+
+procedure TForm1.imThemeClick(Sender: TObject);
+begin
+  if FThemeIndex = 0 then
+    SetTheme(1)
+  else
+    SetTheme(0);
+end;
+
+procedure TForm1.SetTheme(aThemeIndex: integer);
+var
+  I: integer;
+begin
+  imBanner.Picture.LoadFromResourceName(HInstance, Themes[aThemeIndex].Banner);
+  imBackground.Picture.LoadFromResourceName(HInstance, Themes[aThemeIndex].Background);
+  imTheme.Picture.LoadFromResourceName(HInstance, Themes[aThemeIndex].Theme);
+  for I := 0 to pred(ComponentCount) do
+    if (Components[I] is TLabel) and (IgnoredLabels.IndexOf(
+      (Components[I] as TLabel).Name) < 0) then
+      (Components[I] as TLabel).Font.Color := Themes[aThemeIndex].FontColor;
+  lTheme.Caption := Themes[aThemeIndex].subtitle;
+  FThemeIndex := aThemeIndex;
+end;
+
+procedure TForm1.ConfigThemes;
+var
+  theme: TSplashFormStyle;
+begin
+  SetLength(Themes, 2);
+  // light
+  theme.Background := 'LIGHTBG';
+  theme.Banner := 'LIGHTBANNER';
+  theme.FontColor := clBlack;
+  theme.Theme := 'LIGHTICON';
+  theme.subtitle := 'Light';
+  Themes[0] := theme;
+
+  // dark
+  theme.Background := 'DARKBG';
+  theme.Banner := 'DARKBANNER';
+  theme.FontColor := clWhite;
+  theme.Theme := 'DARKICON';
+  theme.subtitle := 'Dark';
+  Themes[1] := theme;
+end;
+
+procedure TForm1.SetIgnoredLabels;
+begin
+  if not Assigned(IgnoredLabels) then
+    IgnoredLabels := TStringList.Create
+  else
+    IgnoredLabels.Clear;
+  IgnoredLabels.Add('lLanguageNext');
+  IgnoredLabels.Add('lIDEPrevious');
+  IgnoredLabels.Add('lIDENext');
+  IgnoredLabels.Add('lResourcesNext');
+  IgnoredLabels.Add('lResourcesPrevious');
+end;
+
+procedure TForm1.Translate(aLangIndex: integer);
+begin
+  case aLangIndex of
+    0: begin //PT-BR
+      //títulos
+      lVersion.Caption := 'Versão';
+      lLanguageSubTitle.Caption := 'Escolha o idioma';
+      lIDESubTitle.Caption := 'Escolha a IDE';
+      lResourcesSubTitle.Caption := 'Escolha os recursos a instalar';
+      //botões
+      lLanguageNext.Caption := 'Próximo >';
+      lIDENext.Caption := 'Próximo >';
+      lResourcesNext.Caption := 'Próximo >';
+      lIDEPrevious.Caption := '< Anterior';
+      lResourcesPrevious.Caption := '< Anterior';
+      //outros
+      lDataEngine.Caption := 'Motor de Dados';
+      lDBWare.Caption := 'Drivers de Banco (DBWare)';
+      lOtherResources.Caption := 'Outros Recursos';
+    end;
+
+    1: begin //EN-US
+      //títulos
+      lVersion.Caption := 'Version';
+      lLanguageSubTitle.Caption := 'Choose your language';
+      lIDESubTitle.Caption := 'Choose an IDE';
+      lResourcesSubTitle.Caption := 'Choose which resources to install';
+      //botões
+      lLanguageNext.Caption := 'Next >';
+      lIDENext.Caption := 'Next >';
+      lResourcesNext.Caption := 'Next >';
+      lIDEPrevious.Caption := '< Back';
+      lResourcesPrevious.Caption := '< Back';
+      //outros
+      lDataEngine.Caption := 'Data Engine';
+      lDBWare.Caption := 'Database Drivers (DBWare)';
+      lOtherResources.Caption := 'Other Resources';
+    end;
+
+    2: begin //ES-ES
+      //títulos
+      lVersion.Caption := 'Versión';
+      lLanguageSubTitle.Caption := 'Seleccione su idioma';
+      lIDESubTitle.Caption := 'Seleccione su IDE';
+      lResourcesSubTitle.Caption := 'Elija las características para instalar';
+      //botões
+      lLanguageNext.Caption := 'Próximo >';
+      lIDENext.Caption := 'Próximo >';
+      lResourcesNext.Caption := 'Próximo >';
+      lIDEPrevious.Caption := '< Anterior';
+      lResourcesPrevious.Caption := '< Anterior';
+      //outros
+      lDataEngine.Caption := 'Motor de Datos';
+      lDBWare.Caption := 'Drivers de Banco (DBWare)';
+      lOtherResources.Caption := 'Otros Recursos';
+    end;
+  end;
+end;
+
+procedure TForm1.ImageSelect(Sender: TObject);
+begin
+  selectionbox.Left := TImage(Sender).Left - 2;
+  selectionbox.Top := TImage(Sender).Top + 13;
+  selectionbox.Visible := True;
+  Translate(TImage(Sender).Tag);
+end;
+
+procedure TForm1.IDESelect(Sender: TObject);
+begin
+  IDESelector.Left := TImage(Sender).Left + 3;
+  IDESelector.Top := TImage(Sender).Top;
+  IDESelector.Visible := True;
+  FIde := TImage(Sender).Tag;
+end;
+
+procedure TForm1.FormCreate(Sender: TObject);
+begin
+  //pLanguage.ControlStyle := pLanguage.ControlStyle - [csOpaque] + [csParentBackground];
+  //pIDE.ControlStyle := pIDE.ControlStyle - [csOpaque] + [csParentBackground];
+  SetIgnoredLabels;
+  ConfigThemes;
+
+  pLanguage.Visible := True;
+  selectionbox.Visible := False;
+  IDESelector.Visible := False;
+  SetTheme(0);
+end;
+
+procedure TForm1.FormClick(Sender: TObject);
+begin
+  ShowMessage('formclick');
+end;
+
+procedure TForm1.FormDestroy(Sender: TObject);
+begin
+  if Assigned(IgnoredLabels) then
+    IgnoredLabels.Free;
+end;
+
+procedure TForm1.Image1Click(Sender: TObject);
+begin
+  Application.Terminate;
+end;
+
+procedure TForm1.imBannerMouseDown(Sender: TObject; Button: TMouseButton;
+  Shift: TShiftState; X, Y: integer);
+begin
+  //ShowMessage(Format('X: %d, Y: %d | FMouseClick.X: %d. FMouseClick.Y: %d',
+  //[Mouse.CursorPos.X, Mouse.CursorPos.Y, FMouseClick.X, FMouseClick.Y]));
+  FMouseClick := Mouse.CursorPos;
+  imBanner.Tag := 1;
+end;
+
+procedure TForm1.imBannerMouseMove(Sender: TObject; Shift: TShiftState; X, Y: integer);
+begin
+  if imBanner.Tag = 1 then
+  begin
+    Self.Left := Self.Left + (Mouse.CursorPos.X - FMouseClick.X);
+    Self.Top := Self.Top + (Mouse.CursorPos.Y - FMouseClick.Y);
+    FMouseClick := Mouse.CursorPos;
+  end;
+end;
+
+procedure TForm1.imBannerMouseUp(Sender: TObject; Button: TMouseButton;
+  Shift: TShiftState; X, Y: integer);
+begin
+  imBanner.Tag := 0;
+end;
+
+procedure TForm1.imIDEBackClick(Sender: TObject);
+begin
+  pLanguage.Visible := False;
+  pRecursos.Visible := False;
+  pIDE.Visible := True;
+end;
+
+procedure TForm1.imInstallNextClick(Sender: TObject);
+begin
+  pLanguage.Visible := False;
+  pRecursos.Visible := False;
+  pIDE.Visible := False;
+end;
+
+procedure TForm1.imLanguageBackClick(Sender: TObject);
+begin
+  pLanguage.Visible := True;
+  pRecursos.Visible := False;
+  pIDE.Visible := False;
+end;
+
+procedure TForm1.imIDENextClick(Sender: TObject);
+begin
+  pLanguage.Visible := False;
+  pRecursos.Visible := False;
+  pIDE.Visible := True;
+  //Application.CreateForm(TfPrincipal, fPrincipal);
+  //fPrincipal.Show;
+  //Self.Hide;
+end;
+
+procedure TForm1.imResourcesNextClick(Sender: TObject);
+begin
+  pLanguage.Visible := False;
+  pRecursos.Visible := True;
+  pIDE.Visible := False;
+end;
+
+end.