--- conflicted
+++ resolved
@@ -93,14 +93,6 @@
     '/',
     '*',
     '=',
-<<<<<<< HEAD
-//    {$IFNDEF FPC}
-//     {$IFDEF DELPHI2010UP}
-//      '�',
-//     {$ENDIF}
-//    {$ENDIF}
-=======
->>>>>>> b5ad3f05
     '<',
     '@', // <=
     '>',
